--- conflicted
+++ resolved
@@ -1,9 +1,6 @@
-<<<<<<< HEAD
+import { User } from "@/types";
 import { PatientsIcon } from "@/components/icons/PatientsIcon";
 import { WoundCareIcon } from "@/components/icons/WoundCareIcon";
-=======
-import { User } from "@/types";
->>>>>>> fa76c6da
 import {
   LayoutDashboard,
   Users,
@@ -21,10 +18,10 @@
   UserPlus,
   Calendar,
   Database,
-  Stethoscope,
+  // Stethoscope,
   ShoppingCart,
 } from "lucide-react";
-import { LucideIcon } from "lucide-react";
+// import { LucideIcon } from "lucide-react";
 
 // Define types for menu items
 export type MenuItem = {
