@import "tailwindcss";
@import "tw-animate-css";

@custom-variant dark (&:is(.dark *));

:root {
  --radius: 0.625rem;
  --background: oklch(1 0 0);
  --foreground: oklch(0.145 0 0);
  --card: oklch(1 0 0);
  --card-foreground: oklch(0.145 0 0);
  --popover: oklch(1 0 0);
  --popover-foreground: oklch(0.145 0 0);
  --text-primary: oklch(0.52 0.1 196.79);
  --primary: oklch(0.32 0.1509 265.25);
  --primary-foreground: oklch(0.985 0 0);
  --secondary: oklch(0.97 0 0);
  --secondary-foreground: oklch(0.32 0.1509 265.25);
  --muted: oklch(0.97 0 0);
  --muted-foreground: oklch(0.556 0 0);
  --accent: oklch(0.97 0 0);
  --accent-foreground: oklch(0.32 0.1509 265.25);
  --destructive: oklch(0.577 0.245 27.325);
  --border: oklch(0.922 0 0);
  --input: oklch(0.922 0 0);
  --ring: oklch(0.708 0 0);
  --chart-1: oklch(0.646 0.222 41.116);
  --chart-2: oklch(0.6 0.118 184.704);
  --chart-3: oklch(0.398 0.07 227.392);
  --chart-4: oklch(0.828 0.189 84.429);
  --chart-5: oklch(0.769 0.188 70.08);
<<<<<<< HEAD
  --chart-6: oklch(0.71 0.028 211.6);
  --sidebar: oklch(0.985 0 0);
=======
  --sidebar: oklch(1 0 0);
>>>>>>> fa76c6da
  --sidebar-foreground: oklch(0.145 0 0);
  --sidebar-primary: oklch(0.32 0.1509 265.25);
  --sidebar-primary-foreground: oklch(0.985 0 0);
  --sidebar-accent: oklch(0.97 0 0);
  --sidebar-accent-foreground: oklch(0.32 0.1509 265.25);
  --sidebar-border: oklch(0.922 0 0);
  --sidebar-ring: oklch(0.708 0 0);
  --quick-font: var(--font-quicksand);
}

.dark {
  --background: oklch(0.145 0 0);
  --foreground: oklch(0.985 0 0);
  --card: oklch(0.32 0.1509 265.25);
  --card-foreground: oklch(0.985 0 0);
  --popover: oklch(0.32 0.1509 265.25);
  --popover-foreground: oklch(0.985 0 0);
  --primary: oklch(0.922 0 0);
  --primary-foreground: oklch(0.32 0.1509 265.25);
  --secondary: oklch(0.269 0 0);
  --secondary-foreground: oklch(0.985 0 0);
  --muted: oklch(0.269 0 0);
  --muted-foreground: oklch(0.708 0 0);
  --accent: oklch(0.269 0 0);
  --accent-foreground: oklch(0.985 0 0);
  --destructive: oklch(0.704 0.191 22.216);
  --border: oklch(1 0 0 / 10%);
  --input: oklch(1 0 0 / 15%);
  --ring: oklch(0.556 0 0);
  --chart-1: oklch(0.488 0.243 264.376);
  --chart-2: oklch(0.696 0.17 162.48);
  --chart-3: oklch(0.769 0.188 70.08);
  --chart-4: oklch(0.627 0.265 303.9);
  --chart-5: oklch(0.645 0.246 16.439);
  --sidebar: oklch(0.32 0.1509 265.25);
  --sidebar-foreground: oklch(0.985 0 0);
  --sidebar-primary: oklch(0.488 0.243 264.376);
  --sidebar-primary-foreground: oklch(0.985 0 0);
  --sidebar-accent: oklch(0.269 0 0);
  --sidebar-accent-foreground: oklch(0.985 0 0);
  --sidebar-border: oklch(1 0 0 / 10%);
  --sidebar-ring: oklch(0.556 0 0);
  --quick-font: var(--font-quicksand);
}

@layer base {
  * {
    @apply border-border outline-ring/50;
  }

  body {
    @apply bg-background text-foreground;
  }
}


@theme inline {
  --color-background: var(--background);
  --color-foreground: var(--foreground);
  --font-sans: var(--font-geist-sans);
  --font-mono: var(--font-geist-mono);
  --color-sidebar-ring: var(--sidebar-ring);
  --color-sidebar-border: var(--sidebar-border);
  --color-sidebar-accent-foreground: var(--sidebar-accent-foreground);
  --color-sidebar-accent: var(--sidebar-accent);
  --color-sidebar-primary-foreground: var(--sidebar-primary-foreground);
  --color-sidebar-primary: var(--sidebar-primary);
  --color-sidebar-foreground: var(--sidebar-foreground);
  --color-sidebar: var(--sidebar);
  --color-chart-5: var(--chart-5);
  --color-chart-4: var(--chart-4);
  --color-chart-3: var(--chart-3);
  --color-chart-2: var(--chart-2);
  --color-chart-1: var(--chart-1);
  --color-ring: var(--ring);
  --color-input: var(--input);
  --color-border: var(--border);
  --color-destructive: var(--destructive);
  --color-accent-foreground: var(--accent-foreground);
  --color-accent: var(--accent);
  --color-muted-foreground: var(--muted-foreground);
  --color-muted: var(--muted);
  --color-secondary-foreground: var(--secondary-foreground);
  --color-secondary: var(--secondary);
  --color-primary-foreground: var(--primary-foreground);
  --color-primary: var(--primary);
  --color-popover-foreground: var(--popover-foreground);
  --color-popover: var(--popover);
  --color-card-foreground: var(--card-foreground);
  --color-card: var(--card);
  --radius-sm: calc(var(--radius) - 4px);
  --radius-md: calc(var(--radius) - 2px);
  --radius-lg: var(--radius);
  --radius-xl: calc(var(--radius) + 4px);
  --background-auth: var(--background);
}<|MERGE_RESOLUTION|>--- conflicted
+++ resolved
@@ -29,12 +29,8 @@
   --chart-3: oklch(0.398 0.07 227.392);
   --chart-4: oklch(0.828 0.189 84.429);
   --chart-5: oklch(0.769 0.188 70.08);
-<<<<<<< HEAD
   --chart-6: oklch(0.71 0.028 211.6);
-  --sidebar: oklch(0.985 0 0);
-=======
   --sidebar: oklch(1 0 0);
->>>>>>> fa76c6da
   --sidebar-foreground: oklch(0.145 0 0);
   --sidebar-primary: oklch(0.32 0.1509 265.25);
   --sidebar-primary-foreground: oklch(0.985 0 0);
